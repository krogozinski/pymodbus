--- conflicted
+++ resolved
@@ -119,11 +119,7 @@
       - name: Install
         run: |
           pip install --upgrade pip setuptools wheel
-<<<<<<< HEAD
-          pip install --upgrade tox coveralls requests urllib3
-=======
-          pip install --upgrade tox
->>>>>>> 9d11bae3
+          pip install --upgrade tox requests urllib3
       - uses: twisted/python-info-action@v1.0.1
       - name: Test
         run: |
