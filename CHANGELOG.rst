version 2.5.3
----------------------------------------------------------
* Fix retries on tcp client failing randomly.
* Fix Asyncio client timeout arg not being used.
<<<<<<< HEAD
=======
* Treat exception codes as valid responses
* Fix examples (modbus_payload)
* Add missing identity argument to async ModbusSerialServer
>>>>>>> 881336ad

version 2.5.2
----------------------------------------------------------
* Add kwarg `reset_socket` to control closing of the socket on read failures (set to `True` by default).
* Add `--reset-socket/--no-reset-socket` to REPL client.

version 2.5.1
----------------------------------------------------------
* Bug fix TCP Repl server.
* Support multiple UID's with REPL server.
* Support serial for URL (sync serial client)
* Bug fix/enhancements, close socket connections only on empty or invalid response

version 2.5.0
----------------------------------------------------------
* Support response types `stray` and `empty` in repl server.
* Minor updates in asyncio server.
* Update reactive server to send stray response of given length.
* Transaction manager updates on retries for empty and invalid packets.
* Test fixes for asyncio client and transaction manager.
* Fix sync client and processing of incomplete frames with rtu framers
* Support synchronous diagnostic client (TCP)
* Server updates (REPL and async)
* Handle Memory leak in sync servers due to socketserver memory leak

version 2.5.0rc3
----------------------------------------------------------
* Minor fix in documentations
* Travis fix for Mac OSX
* Disable unnecessary deprecation warning while using async clients.
* Use Github actions for builds in favor of travis.


version 2.5.0rc2
----------------------------------------------------------
* Documentation updates
* Disable `strict` mode by default.
* Fix `ReportSlaveIdRequest` request
* Sparse datablock initialization updates.

version 2.5.0rc1
----------------------------------------------------------
* Support REPL for modbus server (only python3 and asyncio)
* Fix REPL client for write requests
* Fix examples
  * Asyncio server
  * Asynchronous server (with custom datablock)
  * Fix version info for servers
* Fix and enhancements to Tornado clients (seril and tcp)
* Fix and enhancements to Asyncio client and server
* Update Install instructions
* Synchronous client retry on empty and error enhancments
* Add new modbus state `RETRYING`
* Support runtime response manipulations for Servers
* Bug fixes with logging module in servers
* Asyncio modbus serial server support

Version 2.4.0
----------------------------------------------------------
* Support async moduls tls server/client
* Add local echo option
* Add exponential backoffs on retries.
* REPL - Support broadcasts.
* Fix framers using wrong unit address.
* Update documentation for serial_forwarder example
* Fix error with rtu client for `local_echo`
* Fix asyncio client not working with already running loop
* Fix passing serial arguments to async clients
* Support timeouts to break out of responspe await when server goes offline
* Misc updates and bugfixes.

Version 2.3.0
-----------------------------------------------------------
* Support Modbus TLS (client / server)
* Distribute license with source
* BinaryPayloadDecoder/Encoder now supports float16 on python3.6 and above
* Fix asyncio UDP client/server
* Minor cosmetic updates

Version 2.3.0rc1
-----------------------------------------------------------
* Asyncio Server implementation (Python 3.7 and above only)
* Bug fix for DiagnosticStatusResponse when odd sized response is received
* Remove Pycrypto from dependencies and include cryptodome instead
* Remove `SIX` requirement pinned to exact version.
* Minor bug-fixes in documentations.


Version 2.2.0
-----------------------------------------------------------
**NOTE: Supports python 3.7, async client is now moved to pymodbus/client/asychronous**


.. code-block:: python

    from pymodbus.client.asynchronous import ModbusTcpClient


* Support Python 3.7
* Fix to task cancellations and CRC errors for async serial clients.
* Fix passing serial settings to asynchronous serial server.
* Fix `AttributeError` when setting `interCharTimeout` for serial clients.
* Provide an option to disable inter char timeouts with Modbus RTU.
* Add support to register custom requests in clients and server instances.
* Fix read timeout calculation in ModbusTCP.
* Fix SQLDbcontext always returning InvalidAddress error.
* Fix SQLDbcontext update failure
* Fix Binary payload example for endianess.
* Fix BinaryPayloadDecoder.to_coils and BinaryPayloadBuilder.fromCoils methods.
* Fix tornado async serial client `TypeError` while processing incoming packet.
* Fix erroneous CRC handling in Modbus RTU framer.
* Support broadcasting in Modbus Client and Servers (sync).
* Fix asyncio examples.
* Improved logging in Modbus Server .
* ReportSlaveIdRequest would fetch information from Device identity instead of hardcoded `Pymodbus`.
* Fix regression introduced in 2.2.0rc2 (Modbus sync client transaction failing)
* Minor update in factory.py, now server logs prints received request instead of only function code

.. code-block:: bash

   # Now
   # DEBUG:pymodbus.factory:Factory Request[ReadInputRegistersRequest: 4]
   # Before
   # DEBUG:pymodbus.factory:Factory Request[4]



Version 2.1.0
-----------------------------------------------------------
* Fix Issues with Serial client where in partial data was read when the response size is unknown.
* Fix Infinite sleep loop in RTU Framer.
* Add pygments as extra requirement for repl.
* Add support to modify modbus client attributes via repl.
* Update modbus repl documentation.
* More verbose logs for repl.

Version 2.0.1
-----------------------------------------------------------
* Fix unicode decoder error with BinaryPayloadDecoder in some platforms
* Avoid unnecessary import of deprecated modules with dependencies on twisted

Version 2.0.0
-----------------------------------------------------------
**Note This is a Major release and might affect your existing Async client implementation. Refer examples on how to use the latest async clients.**

* Async client implementation based on Tornado, Twisted and asyncio with backward compatibility support for twisted client.
* Allow reusing existing[running] asyncio loop when creating async client based on asyncio.
* Allow reusing address for Modbus TCP sync server.
* Add support to install tornado as extra requirement while installing pymodbus.
* Support Pymodbus REPL
* Add support to python 3.7.
* Bug fix and enhancements in examples.


Version 2.0.0rc1
-----------------------------------------------------------
**Note This is a Major release and might affect your existing Async client implementation. Refer examples on how to use the latest async clients.**

* Async client implementation based on Tornado, Twisted and asyncio


Version 1.5.2
------------------------------------------------------------
* Fix serial client `is_socket_open` method

Version 1.5.1
------------------------------------------------------------
* Fix device information selectors
* Fixed behaviour of the MEI device information command as a server when an invalid object_id is provided by an external client.
* Add support for repeated MEI device information Object IDs (client/server)
* Added support for encoding device information when it requires more than one PDU to pack.
* Added REPR statements for all syncchronous clients
* Added `isError` method to exceptions, Any response received can be tested for success before proceeding.

.. code-block:: python

    res = client.read_holding_registers(...)
    if not res.isError():

        # proceed
 
    else:
        # handle error or raise

    """

* Add examples for MEI read device information request

Version 1.5.0
------------------------------------------------------------
* Improve transaction speeds for sync clients (RTU/ASCII), now retry on empty happens only when retry_on_empty kwarg is passed to client during intialization

`client = Client(..., retry_on_empty=True)`

* Fix tcp servers (sync/async) not processing requests with transaction id > 255
* Introduce new api to check if the received response is an error or not (response.isError())
* Move timing logic to framers so that irrespective of client, correct timing logics are followed.
* Move framers from transaction.py to respective modules
* Fix modbus payload builder and decoder
* Async servers can now have an option to defer `reactor.run()` when using `Start<Tcp/Serial/Udo>Server(...,defer_reactor_run=True)`
* Fix UDP client issue while handling MEI messages (ReadDeviceInformationRequest)
* Add expected response lengths for WriteMultipleCoilRequest and WriteMultipleRegisterRequest
* Fix _rtu_byte_count_pos for GetCommEventLogResponse
* Add support for repeated MEI device information Object IDs
* Fix struct errors while decoding stray response
* Modbus read retries works only when empty/no message is received
* Change test runner from nosetest to pytest
* Fix Misc examples

Version 1.4.0
------------------------------------------------------------
* Bug fix Modbus TCP client reading incomplete data
* Check for slave unit id before processing the request for serial clients
* Bug fix serial servers with Modbus Binary Framer
* Bug fix header size for ModbusBinaryFramer
* Bug fix payload decoder with endian Little
* Payload builder and decoder can now deal with the wordorder as well of 32/64 bit data.
* Support Database slave contexts (SqlStore and RedisStore)
* Custom handlers could be passed to Modbus TCP servers
* Asynchronous Server could now be stopped when running on a seperate thread (StopServer)
* Signal handlers on Asyncronous servers are now handled based on current thread
* Registers in Database datastore could now be read from remote clients
* Fix examples in contrib (message_parser.py/message_generator.py/remote_server_context)
* Add new example for SqlStore and RedisStore (db store slave context)
* Fix minor comaptibility issues with utilities.
* Update test requirements
* Update/Add new unit tests
* Move twisted requirements to extra so that it is not installed by default on pymodbus installtion

Version 1.3.2
------------------------------------------------------------
* ModbusSerialServer could now be stopped when running on a seperate thread.
* Fix issue with server and client where in the frame buffer had values from previous unsuccesful transaction
* Fix response length calculation for ModbusASCII protocol
* Fix response length calculation ReportSlaveIdResponse, DiagnosticStatusResponse
* Fix never ending transaction case when response is recieved without header and CRC
* Fix tests

Version 1.3.1
------------------------------------------------------------
* Recall socket recv until get a complete response
* Register_write_message.py: Observe skip_encode option when encoding a single register request
* Fix wrong expected response length for coils and discrete inputs
* Fix decode errors with ReadDeviceInformationRequest and  ReportSlaveIdRequest on Python3
* Move MaskWriteRegisterRequest/MaskWriteRegisterResponse  to register_write_message.py from file_message.py
* Python3 compatible examples [WIP]
* Misc updates with examples

Version 1.3.0.rc2
------------------------------------------------------------
* Fix encoding problem for ReadDeviceInformationRequest method on python3
* Fix problem with the usage of ord in python3 while cleaning up receive buffer
* Fix struct unpack errors with BinaryPayloadDecoder on python3 - string vs bytestring error
* Calculate expected response size for ReadWriteMultipleRegistersRequest
* Enhancement for ModbusTcpClient, ModbusTcpClient can now accept connection timeout as one of the parameter
* Misc updates

Version 1.3.0.rc1
------------------------------------------------------------
* Timing improvements over MODBUS Serial interface
* Modbus RTU use 3.5 char silence before and after transactions
* Bug fix on FifoTransactionManager , flush stray data before transaction
* Update repository information
* Added ability to ignore missing slaves
* Added ability to revert to ZeroMode
* Passed a number of extra options through the stack
* Fixed documenation and added a number of examples

Version 1.2.0
------------------------------------------------------------

* Reworking the transaction managers to be more explicit and
  to handle modbus RTU over TCP.
* Adding examples for a number of unique requested use cases
* Allow RTU framers to fail fast instead of staying at fault
* Working on datastore saving and loading

Version 1.1.0
------------------------------------------------------------

* Fixing memory leak in clients and servers (removed __del__)
* Adding the ability to override the client framers
* Working on web page api and GUI
* Moving examples and extra code to contrib sections
* Adding more documentation

Version 1.0.0
------------------------------------------------------------

* Adding support for payload builders to form complex encoding
  and decoding of messages.
* Adding BCD and binary payload builders
* Adding support for pydev
* Cleaning up the build tools
* Adding a message encoding generator for testing.
* Now passing kwargs to base of PDU so arguments can be used
  correctly at all levels of the protocol.
* A number of bug fixes (see bug tracker and commit messages)

Version 0.9.0
------------------------------------------------------------

Please view the git commit log<|MERGE_RESOLUTION|>--- conflicted
+++ resolved
@@ -2,12 +2,9 @@
 ----------------------------------------------------------
 * Fix retries on tcp client failing randomly.
 * Fix Asyncio client timeout arg not being used.
-<<<<<<< HEAD
-=======
 * Treat exception codes as valid responses
 * Fix examples (modbus_payload)
 * Add missing identity argument to async ModbusSerialServer
->>>>>>> 881336ad
 
 version 2.5.2
 ----------------------------------------------------------
