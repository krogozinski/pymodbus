'''
Pymodbus Exceptions
--------------------

Custom exceptions to be used in the Modbus code.
'''


class ModbusException(Exception):
    ''' Base modbus exception '''

    def __init__(self, string):
        ''' Initialize the exception
        :param string: The message to append to the error
        '''
        self.string = string

    def __str__(self):
        return 'Modbus Error: %s' % self.string


class ModbusIOException(ModbusException):
    ''' Error resulting from data i/o '''

    def __init__(self, string=""):
        ''' Initialize the exception
        :param string: The message to append to the error
        '''
        message = "[Input/Output] %s" % string
        ModbusException.__init__(self, message)


class ParameterException(ModbusException):
    ''' Error resulting from invalid parameter '''

    def __init__(self, string=""):
        ''' Initialize the exception

        :param string: The message to append to the error
        '''
        message = "[Invalid Parameter] %s" % string
        ModbusException.__init__(self, message)


class NoSuchSlaveException(ModbusException):
    ''' Error resulting from making a request to a slave
    that does not exist '''

    def __init__(self, string=""):
        ''' Initialize the exception

        :param string: The message to append to the error
        '''
        message = "[No Such Slave] %s" % string
        ModbusException.__init__(self, message)


class NotImplementedException(ModbusException):
    ''' Error resulting from not implemented function '''

    def __init__(self, string=""):
        ''' Initialize the exception
        :param string: The message to append to the error
        '''
        message = "[Not Implemented] %s" % string
        ModbusException.__init__(self, message)


class ConnectionException(ModbusException):
    ''' Error resulting from a bad connection '''

    def __init__(self, string=""):
        ''' Initialize the exception

        :param string: The message to append to the error
        '''
        message = "[Connection] %s" % string
        ModbusException.__init__(self, message)


<<<<<<< HEAD
class InvalidMessageRecievedException(ModbusException):
=======
class InvalidResponseRecievedException(ModbusException):
>>>>>>> b2d73f76
    """
    Error resulting from invalid response received or decoded
    """

<<<<<<< HEAD
    def __init__(self, string=""):
        ''' Initialize the exception

        :param string: The message to append to the error
        '''
        message = "[Invalid Message] %s" % string
        ModbusException.__init__(self, message)
=======

def __init__(self, string=""):
    ''' Initialize the exception

    :param string: The message to append to the error
    '''
    message = "[Invalid Response] %s" % string
    ModbusException.__init__(self, message)
>>>>>>> b2d73f76

#---------------------------------------------------------------------------#
# Exported symbols
#---------------------------------------------------------------------------#
__all__ = [
    "ModbusException", "ModbusIOException",
    "ParameterException", "NotImplementedException",
    "ConnectionException", "NoSuchSlaveException",
]<|MERGE_RESOLUTION|>--- conflicted
+++ resolved
@@ -78,16 +78,11 @@
         ModbusException.__init__(self, message)
 
 
-<<<<<<< HEAD
 class InvalidMessageRecievedException(ModbusException):
-=======
-class InvalidResponseRecievedException(ModbusException):
->>>>>>> b2d73f76
     """
     Error resulting from invalid response received or decoded
     """
 
-<<<<<<< HEAD
     def __init__(self, string=""):
         ''' Initialize the exception
 
@@ -95,16 +90,7 @@
         '''
         message = "[Invalid Message] %s" % string
         ModbusException.__init__(self, message)
-=======
 
-def __init__(self, string=""):
-    ''' Initialize the exception
-
-    :param string: The message to append to the error
-    '''
-    message = "[Invalid Response] %s" % string
-    ModbusException.__init__(self, message)
->>>>>>> b2d73f76
 
 #---------------------------------------------------------------------------#
 # Exported symbols
